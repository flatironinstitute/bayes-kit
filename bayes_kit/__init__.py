--- conflicted
+++ resolved
@@ -6,10 +6,6 @@
 # classes
 from .ensemble import Stretcher
 from .hmc import HMCDiag
-<<<<<<< HEAD
-from .rwm import RandomWalkMetropolis
-from .smc import TemperedLikelihoodSMC
-=======
 from .mala import MALA
 from .metropolis import Metropolis, MetropolisHastings
 from .ensemble import Stretcher
@@ -21,5 +17,4 @@
     "Metropolis",
     "MetropolisHastings",
     "TemperedLikelihoodSMC",
-]
->>>>>>> b6374b41
+]