--- conflicted
+++ resolved
@@ -17,25 +17,14 @@
     def log_density(self, theta: npt.NDArray[np.float64]) -> float:
         return self.log_likelihood(theta) + self.log_prior(theta)
 
-<<<<<<< HEAD
     def log_prior(self, theta: npt.NDArray[np.float64]) -> float:
-        return stats.beta.logpdf(theta[0], 2, 3)
+        return stats.beta.logpdf(theta[0], A, B)
 
     def log_likelihood(self, theta: npt.NDArray[np.float64]) -> float:
-        return stats.binom.logpmf(5, 15, theta[0])
+        return stats.binom.logpmf(X, N, theta[0])
 
     def initial_state(self, _: int) -> npt.NDArray[np.float64]:
-        return stats.beta.rvs(2, 3, size=1)
-=======
-    def log_prior(self, theta) -> float:
-        return stats.beta.logpdf(theta[0], A, B)
-
-    def log_likelihood(self, theta) -> float:
-        return stats.binom.logpmf(X, N, theta[0])
-
-    def initial_state(self, _: int):
         return stats.beta.rvs(A, B, size=1)
->>>>>>> fbb71e76
 
     def log_density_gradient(self, theta: npt.NDArray[np.float64]) -> tuple[float, npt.NDArray[np.float64]]:
         # use finite diffs for now
@@ -45,8 +34,8 @@
         lp_plus_e = self.log_density(theta + epsilon)
         return lp, np.array([(lp - lp_plus_e)])
 
-    def posterior_mean(self):
+    def posterior_mean(self) -> float:
         return (A + X) / (A + B + N)
 
-    def posterior_variance(self):
+    def posterior_variance(self) -> float:
         return ((A + X) * (B + N - X)) / ((A + B + N) ** 2 * (A + B + N + 1))