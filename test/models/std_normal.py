--- conflicted
+++ resolved
@@ -6,7 +6,6 @@
     def dims(self) -> int:
         return 1
 
-<<<<<<< HEAD
     def log_density(self, params_unc: npt.NDArray[np.float64]) -> float:
         theta: float = params_unc[0]
         return -0.5 * theta * theta
@@ -15,13 +14,9 @@
         self, params_unc: npt.NDArray[np.float64]
     ) -> tuple[float, npt.NDArray[np.float64]]:
         return -0.5 * params_unc[0] * params_unc[0], -params_unc
-=======
-    def log_density_gradient(self, params_unc):
-        return -0.5 * params_unc[0] * params_unc[0], -params_unc
 
     def posterior_mean(self):
         return 0
 
     def posterior_variance(self):
-        return 1
->>>>>>> fbb71e76
+        return 1